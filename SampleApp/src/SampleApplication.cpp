--- conflicted
+++ resolved
@@ -630,29 +630,9 @@
     const std::string& pathToInputFolder,
     const std::string& logLevel,
     std::shared_ptr<avsCommon::sdkInterfaces::diagnostics::DiagnosticsInterface> diagnostics,
-<<<<<<< HEAD
-    const int opPoint
-#ifdef XMOS_AVS_TESTS
-    ,
-    const bool isFileStream
-#endif // XMOS_AVS_TESTS
-    ) {
-    auto clientApplication = std::unique_ptr<SampleApplication>(new SampleApplication);
-#ifdef XMOS_AVS_TESTS
-    PortAudioMicrophoneWrapper::setIsFileStream(isFileStream);
-    InteractionManager::setIsFileStream(isFileStream);
-#endif // XMOS_AVS_TESTS
-    if (!clientApplication->initialize(consoleReader, configFiles, pathToInputFolder, logLevel, diagnostics, opPoint
-#ifdef XMOS_AVS_TESTS
-    ,
-    isFileStream
-#endif // XMOS_AVS_TESTS
-    )) {
-=======
     const int opPoint) {
     auto clientApplication = std::unique_ptr<SampleApplication>(new SampleApplication);
     if (!clientApplication->initialize(consoleReader, configFiles, pathToInputFolder, logLevel, diagnostics, opPoint)) {
->>>>>>> 93e24312
         ACSDK_CRITICAL(LX("Failed to initialize SampleApplication"));
         return nullptr;
     }
@@ -734,16 +714,12 @@
     const std::string& pathToInputFolder,
     const std::string& logLevel,
     std::shared_ptr<avsCommon::sdkInterfaces::diagnostics::DiagnosticsInterface> diagnostics,
-<<<<<<< HEAD
     const int opPoint
 #ifdef XMOS_AVS_TESTS
     ,
     const bool isFileStream
 #endif // XMOS_AVS_TESTS
     ) {
-=======
-    const int opPoint) {
->>>>>>> 93e24312
     avsCommon::utils::logger::Level logLevelValue = avsCommon::utils::logger::Level::UNKNOWN;
 
     if (!logLevel.empty()) {
