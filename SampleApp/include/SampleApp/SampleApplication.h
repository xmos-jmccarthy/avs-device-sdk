/*
 * Copyright Amazon.com, Inc. or its affiliates. All Rights Reserved.
 *
 * Licensed under the Apache License, Version 2.0 (the "License").
 * You may not use this file except in compliance with the License.
 * A copy of the License is located at
 *
 *     http://aws.amazon.com/apache2.0/
 *
 * or in the "license" file accompanying this file. This file is distributed
 * on an "AS IS" BASIS, WITHOUT WARRANTIES OR CONDITIONS OF ANY KIND, either
 * express or implied. See the License for the specific language governing
 * permissions and limitations under the License.
 */

#ifndef ALEXA_CLIENT_SDK_SAMPLEAPP_INCLUDE_SAMPLEAPP_SAMPLEAPPLICATION_H_
#define ALEXA_CLIENT_SDK_SAMPLEAPP_INCLUDE_SAMPLEAPP_SAMPLEAPPLICATION_H_

#include <fstream>
#include <map>
#include <memory>
#include <tuple>
#include <unordered_map>
#include <utility>
#include <vector>

#include <AVSCommon/AVS/Initialization/AlexaClientSDKInit.h>
#include <AVSCommon/SDKInterfaces/ApplicationMediaInterfaces.h>
#include <AVSCommon/SDKInterfaces/Diagnostics/DiagnosticsInterface.h>

#include "ConsolePrinter.h"
#include "ConsoleReader.h"
#include "DefaultClient/EqualizerRuntimeSetup.h"
#include "SampleApp/GuiRenderer.h"
#include "SampleApplicationReturnCodes.h"
#include "UserInputManager.h"

#ifdef KWD
#include <KWD/AbstractKeywordDetector.h>
#endif

#ifdef GSTREAMER_MEDIA_PLAYER
#include <MediaPlayer/MediaPlayer.h>
#elif defined(ANDROID_MEDIA_PLAYER)
#include <AndroidSLESMediaPlayer/AndroidSLESMediaPlayer.h>
#endif

#ifdef BLUETOOTH_BLUEZ_PULSEAUDIO_OVERRIDE_ENDPOINTS
#include <BlueZ/PulseAudioBluetoothInitializer.h>
#endif

#include <AVSCommon/SDKInterfaces/ChannelVolumeInterface.h>
#include <CapabilitiesDelegate/CapabilitiesDelegate.h>
#include <ExternalMediaPlayer/ExternalMediaPlayer.h>
#include <AVSCommon/Utils/MediaPlayer/PooledMediaPlayerFactory.h>

namespace alexaClientSDK {
namespace sampleApp {

/// Class to manage the top-level components of the AVS Client Application
class SampleApplication {
public:
    /**
     * Create a SampleApplication.
     *
     * @param consoleReader The @c ConsoleReader to read inputs from console.
     * @param configFiles The vector of configuration files.
     * @param pathToInputFolder The path to the inputs folder containing data files needed by this application.
     * @param logLevel The level of logging to enable.  If this parameter is an empty string, the SDK's default
     *     logging level will be used.
     * @param An optional @c DiagnosticsInterface object to provide diagnostics on the SDK.
     * @return A new @c SampleApplication, or @c nullptr if the operation failed.
     */
    static std::unique_ptr<SampleApplication> create(
        std::shared_ptr<alexaClientSDK::sampleApp::ConsoleReader> consoleReader,
        const std::vector<std::string>& configFiles,
        const std::string& pathToInputFolder,
        const std::string& logLevel = "",
<<<<<<< HEAD
        const int opPoint = 5);
=======
        std::shared_ptr<avsCommon::sdkInterfaces::diagnostics::DiagnosticsInterface> diagnostics = nullptr);
>>>>>>> a5563bb0

    /**
     * Runs the application, blocking until the user asks the application to quit or a device reset is triggered.
     *
     * @return Returns a @c SampleAppReturnCode.
     */
    SampleAppReturnCode run();

    /// Destructor which manages the @c SampleApplication shutdown sequence.
    ~SampleApplication();

    /**
     * Method to create mediaPlayers for the optional music provider adapters plugged into the SDK.
     *
     * @param httpContentFetcherFactory The HTTPContentFetcherFactory to be used while creating the mediaPlayers.
     * @param equalizerRuntimeSetup Equalizer runtime setup to register equalizers
     * @return @c true if the mediaPlayer of all the registered adapters could be created @c false otherwise.
     */
    bool createMediaPlayersForAdapters(
        std::shared_ptr<avsCommon::utils::libcurlUtils::HTTPContentFetcherFactory> httpContentFetcherFactory,
        std::shared_ptr<defaultClient::EqualizerRuntimeSetup> equalizerRuntimeSetup);

    /**
     * Instances of this class register ExternalMediaAdapters. Each adapter registers itself by instantiating
     * a static instance of the below class supplying their business name and creator method.
     */
    class AdapterRegistration {
    public:
        /**
         * Register an @c ExternalMediaAdapter for use by @c ExternalMediaPlayer.
         *
         * @param playerId The @c playerId identifying the @c ExternalMediaAdapter to register.
         * @param createFunction The function to use to create instances of the specified @c ExternalMediaAdapter.
         */
        AdapterRegistration(
            const std::string& playerId,
            capabilityAgents::externalMediaPlayer::ExternalMediaPlayer::AdapterCreateFunction createFunction);
    };

    /**
     * Instances of this class register MediaPlayers to be created. Each third-party adapter registers a mediaPlayer
     * for itself by instantiating a static instance of the below class supplying their business name, speaker interface
     * type and creator method.
     */
    class MediaPlayerRegistration {
    public:
        /**
         * Register a @c MediaPlayer for use by a music provider adapter.
         *
         * @param playerId The @c playerId identifying the @c ExternalMediaAdapter to register.
         * @param speakerType The SpeakerType of the mediaPlayer to be created.
         */
        MediaPlayerRegistration(
            const std::string& playerId,
            avsCommon::sdkInterfaces::ChannelVolumeInterface::Type speakerType);
    };

private:
    /**
     * Initialize a SampleApplication.
     *
     * @param consoleReader The @c ConsoleReader to read inputs from console.
     * @param configFiles The vector of configuration files.
     * @param pathToInputFolder The path to the inputs folder containing data files needed by this application.
     * @param logLevel The level of logging to enable.  If this parameter is an empty string, the SDK's default
     *     logging level will be used.
     * @param An optional @c DiagnosticsInterface object to provide diagnostics on the SDK.
     * @return @c true if initialization succeeded, else @c false.
     */
    bool initialize(
        std::shared_ptr<alexaClientSDK::sampleApp::ConsoleReader> consoleReader,
        const std::vector<std::string>& configFiles,
        const std::string& pathToInputFolder,
        const std::string& logLevel,
<<<<<<< HEAD
        const int opPoint);
=======
        std::shared_ptr<avsCommon::sdkInterfaces::diagnostics::DiagnosticsInterface> diagnostics);

    /**
     * Create an application media player.
     *
     * @param contentFetcherFactory Used to create objects that can fetch remote HTTP content.
     * @param enableEqualizer Flag indicating if equalizer should be enabled for this media player.
     * @param name The media player instance name used for logging purpose.
     * @param enableLiveMode Flag, indicating if the player is in live mode.
     * @return Application Media interface if it succeeds; otherwise, return @c nullptr.
     */
    std::shared_ptr<avsCommon::sdkInterfaces::ApplicationMediaInterfaces> createApplicationMediaPlayer(
        std::shared_ptr<avsCommon::utils::libcurlUtils::HTTPContentFetcherFactory> httpContentFetcherFactory,
        bool enableEqualizer,
        const std::string& name,
        bool enableLiveMode = false);

#ifdef ENABLE_ENDPOINT_CONTROLLERS
    /**
     * Function to add Toggle, Range and Mode handlers to the Default endpoint.
     *
     * @param defaultEndpointBuilder The reference to default endpoint's @c EndpointBuilderInterface used for adding
     * controllers.
     * @return Returns @c true if successful in adding all the three controllers otherwise @c false.
     */

    bool addControllersToDefaultEndpoint(
        std::shared_ptr<avsCommon::sdkInterfaces::endpoints::EndpointBuilderInterface> defaultEndpointBuilder);

    /**
     * Function to add Power, Toggle, Range and Mode handlers to the Peripheral endpoint.
     *
     * @param peripheralEndpointBuilder The reference to peripheral endpoint's @c EndpointBuilder used for adding
     * controllers.
     * @return Returns @c true if successful in adding all the four controllers otherwise @c false.
     */
    bool addControllersToPeripheralEndpoint(
        std::shared_ptr<avsCommon::sdkInterfaces::endpoints::EndpointBuilderInterface> peripheralEndpointBuilder);
#endif

    /// Object to manage lifecycle of Alexa Client SDK initialization.
    std::shared_ptr<avsCommon::avs::initialization::AlexaClientSDKInit> m_sdkInit;
>>>>>>> a5563bb0

    /// The @c InteractionManager which perform user requests.
    std::shared_ptr<InteractionManager> m_interactionManager;

    /// The @c UserInputManager which controls the client.
    std::shared_ptr<UserInputManager> m_userInputManager;

    /// The @c GuiRender which provides an abstraction to visual rendering
    std::shared_ptr<GuiRenderer> m_guiRenderer;

    /// The map of the adapters and their mediaPlayers.
    std::unordered_map<std::string, std::shared_ptr<avsCommon::utils::mediaPlayer::MediaPlayerInterface>>
        m_externalMusicProviderMediaPlayersMap;

    /// The map of the adapters and their mediaPlayers.
    std::unordered_map<std::string, std::shared_ptr<avsCommon::sdkInterfaces::SpeakerInterface>>
        m_externalMusicProviderSpeakersMap;

    /// The vector of components requiring shutdown
    std::vector<std::shared_ptr<avsCommon::utils::RequiresShutdown>> m_shutdownRequiredList;

    /// The @c MediaPlayer used by @c SpeechSynthesizer.
    std::shared_ptr<avsCommon::utils::mediaPlayer::MediaPlayerInterface> m_speakMediaPlayer;

    /// The Pool of @c MediaPlayers used by @c AudioPlayer (via @c PooledMediaPlayerFactory)
    std::vector<std::shared_ptr<avsCommon::utils::mediaPlayer::MediaPlayerInterface>> m_audioMediaPlayerPool;

    /// The @c MediaPlayer used by @c Alerts.
    std::shared_ptr<avsCommon::utils::mediaPlayer::MediaPlayerInterface> m_alertsMediaPlayer;

    /// The @c MediaPlayer used by @c NotificationsCapabilityAgent.
    std::shared_ptr<avsCommon::utils::mediaPlayer::MediaPlayerInterface> m_notificationsMediaPlayer;

    /// The @c MediaPlayer used by @c Bluetooth.
    std::shared_ptr<avsCommon::utils::mediaPlayer::MediaPlayerInterface> m_bluetoothMediaPlayer;

    /// The @c MediaPlayer used by @c SystemSoundPlayer.
    std::shared_ptr<avsCommon::utils::mediaPlayer::MediaPlayerInterface> m_systemSoundMediaPlayer;

#ifdef ENABLE_COMMS_AUDIO_PROXY
    /// The @c MediaPlayer used by @c Comms.
    std::shared_ptr<avsCommon::utils::mediaPlayer::MediaPlayerInterface> m_commsMediaPlayer;
#endif

#ifdef ENABLE_PCC
    /// The @c MediaPlayer used by PhoneCallController.
    std::shared_ptr<avsCommon::utils::mediaPlayer::MediaPlayerInterface> m_phoneMediaPlayer;
#endif

    /// The @c CapabilitiesDelegate used by the client.
    std::shared_ptr<alexaClientSDK::capabilitiesDelegate::CapabilitiesDelegate> m_capabilitiesDelegate;

    /// The @c MediaPlayer used by @c NotificationsCapabilityAgent.
    std::shared_ptr<avsCommon::utils::mediaPlayer::MediaPlayerInterface> m_ringtoneMediaPlayer;

    /// The singleton map from @c playerId to @c ChannelVolumeInterface::Type.
    static std::unordered_map<std::string, avsCommon::sdkInterfaces::ChannelVolumeInterface::Type>
        m_playerToSpeakerTypeMap;

    /// The singleton map from @c playerId to @c ExternalMediaAdapter creation functions.
    static capabilityAgents::externalMediaPlayer::ExternalMediaPlayer::AdapterCreationMap m_adapterToCreateFuncMap;

#ifdef KWD
    /// The Wakeword Detector which can wake up the client using audio input.
    std::unique_ptr<kwd::AbstractKeywordDetector> m_keywordDetector;
#endif

#if defined(ANDROID_MEDIA_PLAYER) || defined(ANDROID_MICROPHONE)
    /// The android OpenSL ES engine used to create media players and microphone.
    std::shared_ptr<applicationUtilities::androidUtilities::AndroidSLESEngine> m_openSlEngine;
#endif

#ifdef BLUETOOTH_BLUEZ_PULSEAUDIO_OVERRIDE_ENDPOINTS
    /// Initializer object to reload PulseAudio Bluetooth modules.
    std::shared_ptr<bluetoothImplementations::blueZ::PulseAudioBluetoothInitializer> m_pulseAudioInitializer;
#endif

#ifdef POWER_CONTROLLER
    /// The @c PeripheralEndpointPowerControllerHandler used by @c InteractionManager
    std::shared_ptr<PeripheralEndpointPowerControllerHandler> m_peripheralEndpointPowerHandler;
#endif

#ifdef TOGGLE_CONTROLLER
    /// The @c PeripheralEndpointToggleControllerHandler used by @c InteractionManager
    std::shared_ptr<PeripheralEndpointToggleControllerHandler> m_peripheralEndpointToggleHandler;
#endif

#ifdef RANGE_CONTROLLER
    /// The @c PeripheralEndpointRangeControllerHandler used by @c InteractionManager
    std::shared_ptr<PeripheralEndpointRangeControllerHandler> m_peripheralEndpointRangeHandler;
#endif

#ifdef MODE_CONTROLLER
    /// The @c PeripheralEndpointModeControllerHandler used by @c InteractionManager
    std::shared_ptr<PeripheralEndpointModeControllerHandler> m_peripheralEndpointModeHandler;
#endif
};

}  // namespace sampleApp
}  // namespace alexaClientSDK

#endif  // ALEXA_CLIENT_SDK_SAMPLEAPP_INCLUDE_SAMPLEAPP_SAMPLEAPPLICATION_H_<|MERGE_RESOLUTION|>--- conflicted
+++ resolved
@@ -76,11 +76,8 @@
         const std::vector<std::string>& configFiles,
         const std::string& pathToInputFolder,
         const std::string& logLevel = "",
-<<<<<<< HEAD
+        std::shared_ptr<avsCommon::sdkInterfaces::diagnostics::DiagnosticsInterface> diagnostics = nullptr);
         const int opPoint = 5);
-=======
-        std::shared_ptr<avsCommon::sdkInterfaces::diagnostics::DiagnosticsInterface> diagnostics = nullptr);
->>>>>>> a5563bb0
 
     /**
      * Runs the application, blocking until the user asks the application to quit or a device reset is triggered.
@@ -155,10 +152,8 @@
         const std::vector<std::string>& configFiles,
         const std::string& pathToInputFolder,
         const std::string& logLevel,
-<<<<<<< HEAD
+        std::shared_ptr<avsCommon::sdkInterfaces::diagnostics::DiagnosticsInterface> diagnostics
         const int opPoint);
-=======
-        std::shared_ptr<avsCommon::sdkInterfaces::diagnostics::DiagnosticsInterface> diagnostics);
 
     /**
      * Create an application media player.
@@ -200,7 +195,6 @@
 
     /// Object to manage lifecycle of Alexa Client SDK initialization.
     std::shared_ptr<avsCommon::avs::initialization::AlexaClientSDKInit> m_sdkInit;
->>>>>>> a5563bb0
 
     /// The @c InteractionManager which perform user requests.
     std::shared_ptr<InteractionManager> m_interactionManager;
