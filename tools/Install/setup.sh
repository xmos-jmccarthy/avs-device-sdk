#!/usr/bin/env bash

#
# Copyright 2018 Amazon.com, Inc. or its affiliates. All Rights Reserved.
#
# Licensed under the Apache License, Version 2.0 (the "License").
# You may not use this file except in compliance with the License.
# A copy of the License is located at
#
#  http://aws.amazon.com/apache2.0
#
# or in the "license" file accompanying this file. This file is distributed
# on an "AS IS" BASIS, WITHOUT WARRANTIES OR CONDITIONS OF ANY KIND, either
# express or implied. See the License for the specific language governing
# permissions and limitations under the License.
#

#
# Modified by XMOS Ltd
# https://github.com/xmos/avs-device-sdk
#

set -o errexit  # Exit the script if any statement fails.
set -o nounset  # Exit the script if any uninitialized variable is used.

CLONE_URL=${CLONE_URL:- 'git://github.com/xmos/avs-device-sdk.git'}

PORT_AUDIO_FILE="pa_stable_v190600_20161030.tgz"
PORT_AUDIO_DOWNLOAD_URL="http://www.portaudio.com/archives/$PORT_AUDIO_FILE"


BUILD_TESTS=${BUILD_TESTS:-'true'}

pushd "$( dirname "${BASH_SOURCE[0]}" )" > /dev/null
CURRENT_DIR="$( pwd )"
THIS_SCRIPT="$CURRENT_DIR/setup.sh"
popd > /dev/null

INSTALL_BASE=${INSTALL_BASE:-"$HOME/sdk-folder"}
SOURCE_FOLDER=${SDK_LOC:-''}
THIRD_PARTY_FOLDER=${THIRD_PARTY_LOC:-'third-party'}
BUILD_FOLDER=${BUILD_FOLDER:-'sdk-build'}
SOUNDS_FOLDER=${SOUNDS_FOLDER:-'sounds'}
DB_FOLDER=${DB_FOLDER:-'db'}

SOURCE_PATH="$INSTALL_BASE/$SOURCE_FOLDER"
THIRD_PARTY_PATH="$INSTALL_BASE/$THIRD_PARTY_FOLDER"
BUILD_PATH="$INSTALL_BASE/$BUILD_FOLDER"
SOUNDS_PATH="$INSTALL_BASE/$SOUNDS_FOLDER"
DB_PATH="$INSTALL_BASE/$DB_FOLDER"
CONFIG_DB_PATH="$DB_PATH"
UNIT_TEST_MODEL_PATH="$INSTALL_BASE/avs-device-sdk/KWD/inputs/SensoryModels/"
UNIT_TEST_MODEL="$THIRD_PARTY_PATH/alexa-rpi/models/spot-alexa-rpi-31000.snsr"
INPUT_CONFIG_FILE="$SOURCE_PATH/avs-device-sdk/Integration/AlexaClientSDKConfig.json"
OUTPUT_CONFIG_FILE="$BUILD_PATH/Integration/AlexaClientSDKConfig.json"
TEMP_CONFIG_FILE="$BUILD_PATH/Integration/tmp_AlexaClientSDKConfig.json"
TEST_SCRIPT="$INSTALL_BASE/test.sh"
LIB_SUFFIX="a"
ANDROID_CONFIG_FILE=""

PI_HAT_CTRL_PATH="$THIRD_PARTY_PATH/pi_hat_ctrl"
ALIASES="$HOME/.bash_aliases"

# Default value for XMOS device
XMOS_DEVICE="xvf3510"

# Default value for XMOS AVS test flag
XMOS_AVS_TESTS_FLAG="-DXMOS_AVS_TESTS=ON"

# Default device serial number if nothing is specified
DEVICE_SERIAL_NUMBER="123456"

# Default device manufacturer name
DEVICE_MANUFACTURER_NAME=${DEVICE_MANUFACTURER_NAME:-"Test Manufacturer"}

# Default device description
DEVICE_DESCRIPTION=${DEVICE_DESCRIPTION:-"Test Device"}

GSTREAMER_AUDIO_SINK="autoaudiosink"

build_port_audio() {
  # build port audio
  echo
  echo "==============> BUILDING PORT AUDIO =============="
  echo
  pushd $THIRD_PARTY_PATH
  wget -c $PORT_AUDIO_DOWNLOAD_URL
  tar zxf $PORT_AUDIO_FILE

  pushd portaudio
  ./configure --without-jack
  make
  popd
  popd
}

get_platform() {
  uname_str=`uname -a`
  result=""

  if [[ "$uname_str" ==  "Linux "* ]] && [[ -f /etc/os-release ]]
  then
    sys_id=`cat /etc/os-release | grep "^ID="`
    if [[ "$sys_id" == "ID=raspbian" ]]
    then
      echo "Raspberry pi"
    fi
  elif [[ "$uname_str" ==  "MINGW64"* ]]
  then
    echo "Windows mingw64"
  fi
}

show_help() {
  echo  'Usage: setup.sh <config-json-file> <xmos-tag> [OPTIONS]'
  echo  'The <config-json-file> can be downloaded from developer portal and must contain the following:'
  echo  '   "clientId": "<OAuth client ID>"'
  echo  '   "productId": "<your product name for device>"'
  echo  ' The  <xmos-tag> is the tag in the GIT repository xmos/avs-device-sdk'
  echo  ''
  echo  'Optional parameters'
  echo  '  -s <serial-number>    If nothing is provided, the default device serial number is 123456'
  echo  '  -a <file-name>        The file that contains Android installation configurations (e.g. androidConfig.txt)'
  echo  '  -d <description>      The description of the device.'
  echo  '  -m <manufacturer>     The device manufacturer name.'
  echo  '  -x <xmos-device-type> XMOS device to setup: default xvf3510, possible value xvf3500'
  echo  '  -h                    Display this help and exit'
}

if [[ $# -lt 2 ]]; then
    show_help
    exit 1
fi

CONFIG_JSON_FILE=$1
if [ ! -f "$CONFIG_JSON_FILE" ]; then
    echo "Config json file not found!"
    show_help
    exit 1
fi

XMOS_TAG=$2

<<<<<<< HEAD
shift 2
=======
shift 1

>>>>>>> 0432aaff
OPTIONS=s:a:m:d:hx:
while getopts "$OPTIONS" opt ; do
    case $opt in
        s )
            DEVICE_SERIAL_NUMBER="$OPTARG"
            ;;
        a )
            ANDROID_CONFIG_FILE="$OPTARG"
            if [ ! -f "$ANDROID_CONFIG_FILE" ]; then
                echo "Android config file is not found!"
                exit 1
            fi
            source $ANDROID_CONFIG_FILE
            ;;
        d )
            DEVICE_DESCRIPTION="$OPTARG"
            ;;
        m )
            DEVICE_MANUFACTURER_NAME="$OPTARG"
            ;;
        x )
            XMOS_DEVICE="$OPTARG"
            ;;
        h )
            show_help
            exit 1
            ;;
    esac
done

if [[ ! "$DEVICE_SERIAL_NUMBER" =~ [0-9a-zA-Z_]+ ]]; then
   echo 'Device serial number is invalid!'
   exit 1
fi

# The target platform for the build.
PLATFORM=${PLATFORM:-$(get_platform)}

if [ "$PLATFORM" == "Raspberry pi" ]
then
  source pi.sh
elif [ "$PLATFORM" == "Windows mingw64" ]
then
  source mingw.sh
  else
    PLATFORM_LOWER=$(echo "${PLATFORM}" | tr '[:upper:]' '[:lower:]')
    if [ "$PLATFORM_LOWER" == "android" ]
    then
      PLATFORM="Android"
      source android.sh
    else
      echo "The installation script doesn't support current system. (System: $(uname -a))"
      exit 1
    fi
fi

echo "################################################################################"
echo "################################################################################"
echo ""
echo ""
echo "AVS Device SDK $PLATFORM Script - Terms and Agreements"
echo ""
echo ""
echo "The AVS Device SDK is dependent on several third-party libraries, environments, "
echo "and/or other software packages that are installed using this script from "
echo "third-party sources (\"External Dependencies\"). These are terms and conditions "
echo "associated with the External Dependencies "
echo "(available at https://github.com/alexa/avs-device-sdk/wiki/Dependencies) that "
echo "you need to agree to abide by if you choose to install the External Dependencies."
echo ""
echo ""
echo "If you do not agree with every term and condition associated with the External "
echo "Dependencies, enter \"QUIT\" in the command line when prompted by the installer."
echo "Else enter \"AGREE\"."
echo ""
echo ""
echo "################################################################################"
echo "################################################################################"

read input
input=$(echo $input | awk '{print tolower($0)}')
if [ $input == 'quit' ]
then
  exit 1
elif [ $input == 'agree' ]
then
  echo "################################################################################"
  echo "Proceeding with installation"
  echo "################################################################################"
else
  echo "################################################################################"
  echo 'Unknown option'
  echo "################################################################################"
  exit 1
fi


echo
echo "==============> CREATING AUTOSTART SCRIPT ============"
echo


# Create autostart script
AUTOSTART_SESSION="avsrun"
AUTOSTART_DIR=$HOME/.config/lxsession/LXDE-pi
AUTOSTART=$AUTOSTART_DIR/autostart
AVSRUN_CMD="$BUILD_PATH/SampleApp/src/SampleApp $OUTPUT_CONFIG_FILE $THIRD_PARTY_PATH/alexa-rpi/models NONE 12"

if [ ! -f $AUTOSTART ]; then
    mkdir -p $AUTOSTART_DIR
    cp /etc/xdg/lxsession/LXDE-pi/autostart $AUTOSTART
fi
STARTUP_SCRIPT=$CURRENT_DIR/.avsrun-startup.sh
cat << EOF > "$STARTUP_SCRIPT"
#!/bin/bash
$AVSRUN_CMD
\$SHELL
EOF
chmod a+rx $STARTUP_SCRIPT
while true; do
    read -p "Automatically run AVS SDK at startup (y/n)? " ANSWER
    case ${ANSWER} in
        n|N|no|NO )
            if grep $AUTOSTART_SESSION $AUTOSTART; then
                # Remove startup script from autostart file
                sed -i '/'"$AUTOSTART_SESSION"'/d' $AUTOSTART
            fi
            break;;
        y|Y|yes|YES )
            if ! grep $AUTOSTART_SESSION $AUTOSTART; then #avsrun not present
                if ! grep "vocalfusion_3510_sales_demo" $AUTOSTART; then #vocalfusion_3510_sales_demo not present
                    # Append startup script if not already in autostart file
                    echo "@lxterminal -t $AUTOSTART_SESSION --geometry=150x50 -e $STARTUP_SCRIPT" >> $AUTOSTART
                fi
            else #avsrun present
                if grep "vocalfusion_3510_sales_demo" $AUTOSTART ; then #vocalfusion_3510_sales_demo present
                    # Remove startup script from autostart file
                    echo "Warning: Not adding avsrun in autostart since offline demo is already present. Start AVS by following instructions on vocalfusion_3510_sales_demo startup"
                    sed -i '/'"$AUTOSTART_SESSION"'/d' $AUTOSTART
                fi
            fi
            break;;
    esac
done

if [ $XMOS_DEVICE = "xvf3510" ]
then
  PI_HAT_FLAG="-DPI_HAT_CTRL=ON"
else
  PI_HAT_FLAG=""
fi

if [ ! -d "$BUILD_PATH" ]
then

  # Make sure required packages are installed
  echo
  echo "==============> INSTALLING REQUIRED TOOLS AND PACKAGE ============"
  echo

  install_dependencies

  # create / paths
  echo
  echo "==============> CREATING PATHS AND GETTING SOUND FILES ============"
  echo

  mkdir -p $SOURCE_PATH
  mkdir -p $THIRD_PARTY_PATH
  mkdir -p $SOUNDS_PATH
  mkdir -p $DB_PATH

  run_os_specifics

  if [ ! -d "${SOURCE_PATH}/avs-device-sdk" ]
  then
    #get sdk
    echo
    echo "==============> CLONING SDK =============="
    echo

    cd $SOURCE_PATH
    git clone -b $XMOS_TAG $CLONE_URL
    if [ $XMOS_DEVICE = "xvf3510" ]
    then
      echo
      echo "==============> BUILDING PI HAT CONTROL =============="
      echo

      mkdir -p $PI_HAT_CTRL_PATH
      pushd $SOURCE_PATH/avs-device-sdk/ThirdParty/pi_hat_ctrl > /dev/null
      gcc pi_hat_ctrl.c -o $PI_HAT_CTRL_PATH/pi_hat_ctrl -lm
      popd > /dev/null
    fi
  fi

  # make the SDK
  echo
  echo "==============> BUILDING SDK =============="
  echo
  mkdir -p $BUILD_PATH
  cd $BUILD_PATH
  cmake "$SOURCE_PATH/avs-device-sdk" \
      $PI_HAT_FLAG \
      $XMOS_AVS_TESTS_FLAG \
      -DCMAKE_BUILD_TYPE=DEBUG \
      "${CMAKE_PLATFORM_SPECIFIC[@]}"

  cd $BUILD_PATH
  make SampleApp

else
  cd $BUILD_PATH
  make SampleApp
fi

echo
echo "==============> SAVING CONFIGURATION FILE =============="
echo

# Create configuration file with audioSink configuration at the beginning of the file
cat << EOF > "$OUTPUT_CONFIG_FILE"
 {
    "gstreamerMediaPlayer":{
        "audioSink":"$GSTREAMER_AUDIO_SINK"
    },
EOF

cd $CURRENT_DIR
bash genConfig.sh config.json $DEVICE_SERIAL_NUMBER $CONFIG_DB_PATH $SOURCE_PATH/avs-device-sdk $TEMP_CONFIG_FILE \
  -DSDK_CONFIG_MANUFACTURER_NAME="$DEVICE_MANUFACTURER_NAME" -DSDK_CONFIG_DEVICE_DESCRIPTION="$DEVICE_DESCRIPTION"

# Delete first line from temp file to remove opening bracket
sed -i -e "1d" $TEMP_CONFIG_FILE

# Append temp file to configuration file
cat $TEMP_CONFIG_FILE >> $OUTPUT_CONFIG_FILE

# Enable the suggestedLatency parameter for portAudio
sed -i -e '/displayCardsSupported/s/$/,/' $OUTPUT_CONFIG_FILE
sed -i -e '/portAudio/s/\/\///' $OUTPUT_CONFIG_FILE
# the sed command below will remove the // on two consecutive lines
sed -i -e '/suggestedLatency/{N;s/\/\///g;}' $OUTPUT_CONFIG_FILE

# Delete temp file
rm $TEMP_CONFIG_FILE

echo
echo "==============> FINAL CONFIGURATION AND ALIASES =============="
echo
cat $OUTPUT_CONFIG_FILE

generate_start_script

generate_test_script

if [ ! -f $ALIASES ] ; then
echo "Create .bash_aliases file"
cat << EOF > "$ALIASES"
EOF
fi
echo "Delete any existing avs aliases and rewrite them"
sed -i '/avsrun/d' $ALIASES > /dev/null
sed -i '/avsunit/d' $ALIASES > /dev/null
sed -i '/avssetup/d' $ALIASES > /dev/null
sed -i '/avsauth/d' $ALIASES > /dev/null
sed -i '/AVS/d' $ALIASES > /dev/null
sed -i '/AlexaClientSDKConfig.json/d' $ALIASES > /dev/null
sed -i '/Remove/d' $ALIASES > /dev/null

echo "alias avsrun=\"$AVSRUN_CMD\"" >> $ALIASES
echo "alias avsunit=\"bash $TEST_SCRIPT\"" >> $ALIASES
echo "alias avssetup=\"cd $CURRENT_DIR; bash setup.sh\"" >> $ALIASES
echo "echo "Available AVS aliases:"" >> $ALIASES
echo "echo -e "avsrun, avsunit, avssetup, avsauth"" >> $ALIASES
echo "echo "If authentication fails, please check $BUILD_PATH/Integration/AlexaClientSDKConfig.json"" >> $ALIASES
echo "echo "Remove .bash_aliases and open a new terminal to remove bindings"" >> $ALIASES

echo " **** Completed Configuration/Build ***"<|MERGE_RESOLUTION|>--- conflicted
+++ resolved
@@ -141,12 +141,7 @@
 
 XMOS_TAG=$2
 
-<<<<<<< HEAD
 shift 2
-=======
-shift 1
-
->>>>>>> 0432aaff
 OPTIONS=s:a:m:d:hx:
 while getopts "$OPTIONS" opt ; do
     case $opt in
