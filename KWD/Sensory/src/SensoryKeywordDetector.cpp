--- conflicted
+++ resolved
@@ -304,7 +304,7 @@
                         .d("error", getSensoryDetails(*session, result)));
         return false;
     }
-    
+
     result = snsrSetInt(*session, SNSR_OPERATING_POINT, m_opPoint);
     if (result != SNSR_RC_OK)
     {
@@ -314,18 +314,6 @@
         return false;
     }
 
-<<<<<<< HEAD
-=======
-    result = snsrSetInt(*session, SNSR_OPERATING_POINT, m_opPoint);
-    if (result != SNSR_RC_OK)
-    {
-        ACSDK_ERROR(LX("setUpRuntimeSettingsFailed")
-                        .d("reason", "setSnsrOperatingPointFailure")
-                        .d("error", getSensoryDetails(*session, result)));
-        return false;
-    }
-
->>>>>>> 93e24312
     int op=0; 
     result = snsrGetInt(*session, SNSR_OPERATING_POINT, &op);
     if (result != SNSR_RC_OK) {
